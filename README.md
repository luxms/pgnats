--- conflicted
+++ resolved
@@ -1,7 +1,8 @@
 # pgnats
-<<<<<<< HEAD
+
 PostgreSQL расширение для совершения побликации сообщений в NATS
 
+**WIP, Not usable yet!**
 
 ## Install
 ```sh
@@ -52,8 +53,3 @@
 
 ### tests.rs
 Функции тестирования
-=======
-PostgreSQL extension which allows NATS communications
-
-WIP, Not usable yet!
->>>>>>> 75ca1dd1
